name: 🎯 Frontend Release (Docker Build Only)

permissions:
  contents: write

on:
  repository_dispatch:
    types: [coordinated_release]
  workflow_dispatch:
    inputs:
      release_version:
<<<<<<< HEAD
        description: "Release version (e.g., 1.2.3)"
        required: true
        type: string
      create_tag:
        description: "Create git tag"
        required: false
        type: boolean
        default: true
      create_release:
        description: "Create GitHub release"
        required: false
        type: boolean
        default: true
  push:
    tags: ["v*.*.*"]
=======
        description: "Release version (e.g., 1.4.0)"
        required: true
        type: string
>>>>>>> 36fa3aee

jobs:
<<<<<<< HEAD
  create_tag:
    name: Create Version Tag
=======
  setup_release:
    name: 🏷️ Setup Frontend Release
>>>>>>> 36fa3aee
    runs-on: ubuntu-latest
    if: github.event_name == 'workflow_dispatch' && inputs.create_tag
    outputs:
<<<<<<< HEAD
      tag_name: v${{ inputs.release_version }}
    steps:
      - name: Checkout code
        uses: actions/checkout@v4
        with:
          fetch-depth: 0
          token: ${{ secrets.GITHUB_TOKEN }}

      - name: Validate version format
        run: |
          VERSION="${{ inputs.release_version }}"
          if [[ ! "$VERSION" =~ ^[0-9]+\.[0-9]+\.[0-9]+$ ]]; then
            echo "❌ Invalid version format. Use semantic versioning (e.g., 1.2.3)"
            exit 1
          fi

      - name: Check if tag exists
        run: |
          VERSION="${{ inputs.release_version }}"
          if git tag -l | grep -q "^v${VERSION}$"; then
            echo "❌ Tag v${VERSION} already exists"
            exit 1
          fi

      - name: Create and push tag
        env:
          VERSION: ${{ inputs.release_version }}
        run: |
          git config user.name "${{ github.actor }}"
          git config user.email "${{ github.actor }}@users.noreply.github.com"

          echo "🏷️ Creating tag v${VERSION}"
          git tag -a "v${VERSION}" -m "Release v${VERSION}"
          git push origin "v${VERSION}"

          echo "✅ Tag v${VERSION} created and pushed"

  build_docker_image:
    name: Build and Tag Docker Image
    needs: [create_tag]
    if: always() && (needs.create_tag.result == 'success' || github.event_name == 'push')
    runs-on: ubuntu-latest
    steps:
      - name: Checkout code
        uses: actions/checkout@v4
        with:
          ref: ${{ needs.create_tag.outputs.tag_name || github.ref }}

      - name: Set up Docker Buildx
        uses: docker/setup-buildx-action@v3

      - name: Login to Docker Hub
        uses: docker/login-action@v3
        with:
          username: ${{ secrets.DOCKER_USERNAME }}
          password: ${{ secrets.DOCKER_PASSWORD }}

      - name: Extract metadata
        id: meta
        uses: docker/metadata-action@v5
        with:
          images: syedus06/crm-frontend
          tags: |
            type=raw,value=${{ inputs.release_version }}
            type=raw,value=${{ needs.create_tag.outputs.tag_name || github.ref_name }}
            type=raw,value=latest,enable=${{ github.event_name == 'push' && startsWith(github.ref, 'refs/tags/') }}

      - name: Build and push Docker image
        uses: docker/build-push-action@v5
        with:
          context: .
          platforms: linux/amd64,linux/arm64
          push: true
          tags: ${{ steps.meta.outputs.tags }}
          labels: ${{ steps.meta.outputs.labels }}
          cache-from: type=gha
          cache-to: type=gha,mode=max
          build-args: |
            NODE_ENV=production
            NEXT_TELEMETRY_DISABLED=1
            BUILD_VERSION=${{ inputs.release_version }}
            ENV_FILE=.env.production

  build_release_artifacts:
    name: Build Release Artifacts
    runs-on: ubuntu-latest
    needs: [create_tag]
    if: always() && (needs.create_tag.result == 'success' || github.event_name == 'push')
=======
      version: ${{ steps.version.outputs.version }}
      tag_name: ${{ steps.version.outputs.tag_name }}
      triggered_by_backend: ${{ steps.version.outputs.triggered_by_backend }}
    steps:
      - name: Determine version and source
        id: version
        run: |
          if [ "${{ github.event_name }}" = "repository_dispatch" ]; then
            VERSION="${{ github.event.client_payload.version }}"
            TAG_NAME="${{ github.event.client_payload.tag_name }}"
            TRIGGERED_BY_BACKEND="true"
            echo "🎯 Release triggered by backend: $VERSION"
          else
            VERSION="${{ inputs.release_version }}"
            TAG_NAME="v${VERSION}"
            TRIGGERED_BY_BACKEND="false"
            echo "👤 Manual release triggered: $VERSION"
          fi

          echo "version=$VERSION" >> $GITHUB_OUTPUT
          echo "tag_name=$TAG_NAME" >> $GITHUB_OUTPUT
          echo "triggered_by_backend=$TRIGGERED_BY_BACKEND" >> $GITHUB_OUTPUT

  create_frontend_tag:
    name: 🏷️ Create Frontend Tag
    runs-on: ubuntu-latest
    needs: [setup_release]
    steps:
      - name: Checkout code
        uses: actions/checkout@v4
        with:
          fetch-depth: 0
          token: ${{ secrets.GITHUB_TOKEN }}

      - name: Create and push tag
        run: |
          TAG_NAME="${{ needs.setup_release.outputs.tag_name }}"

          if git tag -l | grep -q "^${TAG_NAME}$"; then
            echo "⚠️ Tag ${TAG_NAME} already exists, skipping"
            exit 0
          fi

          git config user.name "${{ github.actor }}"
          git config user.email "${{ github.actor }}@users.noreply.github.com"
          git tag -a "$TAG_NAME" -m "Frontend Release $TAG_NAME"
          git push origin "$TAG_NAME"

  build_frontend_docker:
    name: 🐳 Build Frontend Docker Image
    runs-on: ubuntu-latest
    needs: [setup_release, create_frontend_tag]
>>>>>>> 36fa3aee
    steps:
      - name: Checkout code
        uses: actions/checkout@v4
        with:
<<<<<<< HEAD
          ref: ${{ needs.create_tag.outputs.tag_name || github.ref }}
=======
          ref: ${{ needs.setup_release.outputs.tag_name }}
>>>>>>> 36fa3aee

      - name: Setup Node.js and build
        uses: actions/setup-node@v4
        with:
          node-version: "20"
          cache: "npm"

<<<<<<< HEAD
      - name: Build release artifacts
        run: |
          echo "📦 Building release artifacts"
          npm ci
          npm run build
        env:
          NODE_ENV: production
          NEXT_TELEMETRY_DISABLED: 1

      - name: Upload release artifacts
        uses: actions/upload-artifact@v4
        with:
          name: release-artifacts-${{ needs.create_tag.outputs.tag_name || github.ref_name }}
          path: |
            .next/
            package.json
            next.config.ts
          retention-days: 30

  create_github_release:
    name: Create GitHub Release
    runs-on: ubuntu-latest
    needs: [create_tag, build_docker_image, build_release_artifacts]
    if: >
      always() &&
      (needs.build_release_artifacts.result == 'success') &&
      (needs.build_docker_image.result == 'success') &&
      ((github.event_name == 'workflow_dispatch' && inputs.create_release) ||
       (github.event_name == 'push' && startsWith(github.ref, 'refs/tags/')))
    steps:
      - name: Checkout code
        uses: actions/checkout@v4
        with:
          ref: ${{ needs.create_tag.outputs.tag_name || github.ref }}

      - name: Download release artifacts
        uses: actions/download-artifact@v4
        with:
          name: release-artifacts-${{ needs.create_tag.outputs.tag_name || github.ref_name }}
          path: release-artifacts

      - name: Generate release notes
        id: release_notes
        run: |
          TAG_NAME="${{ needs.create_tag.outputs.tag_name || github.ref_name }}"

          # Get previous tag for comparison
          PREV_TAG=$(git tag --sort=-version:refname | grep -A1 "$TAG_NAME" | tail -n1)
=======
      - name: Install and build
        run: |
          npm ci
          npm run build

      - name: Setup Docker Buildx
        uses: docker/setup-buildx-action@v3
>>>>>>> 36fa3aee

          if [ -n "$PREV_TAG" ] && [ "$PREV_TAG" != "$TAG_NAME" ]; then
            echo "## What's Changed" > release_notes.md
            echo "" >> release_notes.md
            git log --pretty=format:"- %s (%h)" "$PREV_TAG..HEAD" >> release_notes.md
          else
            echo "## What's Changed" > release_notes.md
            echo "" >> release_notes.md
            echo "Initial release" >> release_notes.md
          fi

<<<<<<< HEAD
          echo "📝 Generated release notes"
          cat release_notes.md

      - name: Create GitHub Release
        uses: softprops/action-gh-release@v2
        with:
          tag_name: ${{ needs.create_tag.outputs.tag_name || github.ref_name }}
          name: ${{ needs.create_tag.outputs.tag_name || github.ref_name }}
          body_path: release_notes.md
          files: release-artifacts/*
          draft: false
          prerelease: false
        env:
          GITHUB_TOKEN: ${{ secrets.GITHUB_TOKEN }}

      - name: Display release info
        run: |
          TAG_NAME="${{ needs.create_tag.outputs.tag_name || github.ref_name }}"
          echo "🎉 Release $TAG_NAME created successfully!"
          echo "🔗 View at: https://github.com/${{ github.repository }}/releases/tag/$TAG_NAME"
=======
      - name: Build and push Docker image
        uses: docker/build-push-action@v5
        with:
          context: .
          push: true
          tags: |
            ${{ secrets.DOCKER_USERNAME }}/crm-frontend:${{ needs.setup_release.outputs.tag_name }}
            ${{ secrets.DOCKER_USERNAME }}/crm-frontend:latest
          platforms: linux/amd64,linux/arm64

      - name: Create GitHub Release
        uses: softprops/action-gh-release@v2
        with:
          tag_name: ${{ needs.setup_release.outputs.tag_name }}
          name: Frontend ${{ needs.setup_release.outputs.tag_name }}
          body: |
            ## 🎯 Frontend Release ${{ needs.setup_release.outputs.tag_name }}

            **Docker Image:** `${{ secrets.DOCKER_USERNAME }}/crm-frontend:${{ needs.setup_release.outputs.tag_name }}`

            📝 **Note:** Deployment is handled by the backend repository.

      - name: Summary
        run: |
          echo "✅ Frontend Docker image built and pushed"
          echo "🐳 ${{ secrets.DOCKER_USERNAME }}/crm-frontend:${{ needs.setup_release.outputs.tag_name }}"
          echo "📝 Deployment will be handled by backend repository"
>>>>>>> 36fa3aee
<|MERGE_RESOLUTION|>--- conflicted
+++ resolved
@@ -9,129 +9,15 @@
   workflow_dispatch:
     inputs:
       release_version:
-<<<<<<< HEAD
-        description: "Release version (e.g., 1.2.3)"
-        required: true
-        type: string
-      create_tag:
-        description: "Create git tag"
-        required: false
-        type: boolean
-        default: true
-      create_release:
-        description: "Create GitHub release"
-        required: false
-        type: boolean
-        default: true
-  push:
-    tags: ["v*.*.*"]
-=======
         description: "Release version (e.g., 1.4.0)"
         required: true
         type: string
->>>>>>> 36fa3aee
 
 jobs:
-<<<<<<< HEAD
-  create_tag:
-    name: Create Version Tag
-=======
   setup_release:
     name: 🏷️ Setup Frontend Release
->>>>>>> 36fa3aee
     runs-on: ubuntu-latest
-    if: github.event_name == 'workflow_dispatch' && inputs.create_tag
     outputs:
-<<<<<<< HEAD
-      tag_name: v${{ inputs.release_version }}
-    steps:
-      - name: Checkout code
-        uses: actions/checkout@v4
-        with:
-          fetch-depth: 0
-          token: ${{ secrets.GITHUB_TOKEN }}
-
-      - name: Validate version format
-        run: |
-          VERSION="${{ inputs.release_version }}"
-          if [[ ! "$VERSION" =~ ^[0-9]+\.[0-9]+\.[0-9]+$ ]]; then
-            echo "❌ Invalid version format. Use semantic versioning (e.g., 1.2.3)"
-            exit 1
-          fi
-
-      - name: Check if tag exists
-        run: |
-          VERSION="${{ inputs.release_version }}"
-          if git tag -l | grep -q "^v${VERSION}$"; then
-            echo "❌ Tag v${VERSION} already exists"
-            exit 1
-          fi
-
-      - name: Create and push tag
-        env:
-          VERSION: ${{ inputs.release_version }}
-        run: |
-          git config user.name "${{ github.actor }}"
-          git config user.email "${{ github.actor }}@users.noreply.github.com"
-
-          echo "🏷️ Creating tag v${VERSION}"
-          git tag -a "v${VERSION}" -m "Release v${VERSION}"
-          git push origin "v${VERSION}"
-
-          echo "✅ Tag v${VERSION} created and pushed"
-
-  build_docker_image:
-    name: Build and Tag Docker Image
-    needs: [create_tag]
-    if: always() && (needs.create_tag.result == 'success' || github.event_name == 'push')
-    runs-on: ubuntu-latest
-    steps:
-      - name: Checkout code
-        uses: actions/checkout@v4
-        with:
-          ref: ${{ needs.create_tag.outputs.tag_name || github.ref }}
-
-      - name: Set up Docker Buildx
-        uses: docker/setup-buildx-action@v3
-
-      - name: Login to Docker Hub
-        uses: docker/login-action@v3
-        with:
-          username: ${{ secrets.DOCKER_USERNAME }}
-          password: ${{ secrets.DOCKER_PASSWORD }}
-
-      - name: Extract metadata
-        id: meta
-        uses: docker/metadata-action@v5
-        with:
-          images: syedus06/crm-frontend
-          tags: |
-            type=raw,value=${{ inputs.release_version }}
-            type=raw,value=${{ needs.create_tag.outputs.tag_name || github.ref_name }}
-            type=raw,value=latest,enable=${{ github.event_name == 'push' && startsWith(github.ref, 'refs/tags/') }}
-
-      - name: Build and push Docker image
-        uses: docker/build-push-action@v5
-        with:
-          context: .
-          platforms: linux/amd64,linux/arm64
-          push: true
-          tags: ${{ steps.meta.outputs.tags }}
-          labels: ${{ steps.meta.outputs.labels }}
-          cache-from: type=gha
-          cache-to: type=gha,mode=max
-          build-args: |
-            NODE_ENV=production
-            NEXT_TELEMETRY_DISABLED=1
-            BUILD_VERSION=${{ inputs.release_version }}
-            ENV_FILE=.env.production
-
-  build_release_artifacts:
-    name: Build Release Artifacts
-    runs-on: ubuntu-latest
-    needs: [create_tag]
-    if: always() && (needs.create_tag.result == 'success' || github.event_name == 'push')
-=======
       version: ${{ steps.version.outputs.version }}
       tag_name: ${{ steps.version.outputs.tag_name }}
       triggered_by_backend: ${{ steps.version.outputs.triggered_by_backend }}
@@ -184,16 +70,11 @@
     name: 🐳 Build Frontend Docker Image
     runs-on: ubuntu-latest
     needs: [setup_release, create_frontend_tag]
->>>>>>> 36fa3aee
     steps:
       - name: Checkout code
         uses: actions/checkout@v4
         with:
-<<<<<<< HEAD
-          ref: ${{ needs.create_tag.outputs.tag_name || github.ref }}
-=======
           ref: ${{ needs.setup_release.outputs.tag_name }}
->>>>>>> 36fa3aee
 
       - name: Setup Node.js and build
         uses: actions/setup-node@v4
@@ -201,56 +82,6 @@
           node-version: "20"
           cache: "npm"
 
-<<<<<<< HEAD
-      - name: Build release artifacts
-        run: |
-          echo "📦 Building release artifacts"
-          npm ci
-          npm run build
-        env:
-          NODE_ENV: production
-          NEXT_TELEMETRY_DISABLED: 1
-
-      - name: Upload release artifacts
-        uses: actions/upload-artifact@v4
-        with:
-          name: release-artifacts-${{ needs.create_tag.outputs.tag_name || github.ref_name }}
-          path: |
-            .next/
-            package.json
-            next.config.ts
-          retention-days: 30
-
-  create_github_release:
-    name: Create GitHub Release
-    runs-on: ubuntu-latest
-    needs: [create_tag, build_docker_image, build_release_artifacts]
-    if: >
-      always() &&
-      (needs.build_release_artifacts.result == 'success') &&
-      (needs.build_docker_image.result == 'success') &&
-      ((github.event_name == 'workflow_dispatch' && inputs.create_release) ||
-       (github.event_name == 'push' && startsWith(github.ref, 'refs/tags/')))
-    steps:
-      - name: Checkout code
-        uses: actions/checkout@v4
-        with:
-          ref: ${{ needs.create_tag.outputs.tag_name || github.ref }}
-
-      - name: Download release artifacts
-        uses: actions/download-artifact@v4
-        with:
-          name: release-artifacts-${{ needs.create_tag.outputs.tag_name || github.ref_name }}
-          path: release-artifacts
-
-      - name: Generate release notes
-        id: release_notes
-        run: |
-          TAG_NAME="${{ needs.create_tag.outputs.tag_name || github.ref_name }}"
-
-          # Get previous tag for comparison
-          PREV_TAG=$(git tag --sort=-version:refname | grep -A1 "$TAG_NAME" | tail -n1)
-=======
       - name: Install and build
         run: |
           npm ci
@@ -258,40 +89,13 @@
 
       - name: Setup Docker Buildx
         uses: docker/setup-buildx-action@v3
->>>>>>> 36fa3aee
 
-          if [ -n "$PREV_TAG" ] && [ "$PREV_TAG" != "$TAG_NAME" ]; then
-            echo "## What's Changed" > release_notes.md
-            echo "" >> release_notes.md
-            git log --pretty=format:"- %s (%h)" "$PREV_TAG..HEAD" >> release_notes.md
-          else
-            echo "## What's Changed" > release_notes.md
-            echo "" >> release_notes.md
-            echo "Initial release" >> release_notes.md
-          fi
+      - name: Login to Docker Hub
+        uses: docker/login-action@v3
+        with:
+          username: ${{ secrets.DOCKER_USERNAME }}
+          password: ${{ secrets.DOCKER_PASSWORD }}
 
-<<<<<<< HEAD
-          echo "📝 Generated release notes"
-          cat release_notes.md
-
-      - name: Create GitHub Release
-        uses: softprops/action-gh-release@v2
-        with:
-          tag_name: ${{ needs.create_tag.outputs.tag_name || github.ref_name }}
-          name: ${{ needs.create_tag.outputs.tag_name || github.ref_name }}
-          body_path: release_notes.md
-          files: release-artifacts/*
-          draft: false
-          prerelease: false
-        env:
-          GITHUB_TOKEN: ${{ secrets.GITHUB_TOKEN }}
-
-      - name: Display release info
-        run: |
-          TAG_NAME="${{ needs.create_tag.outputs.tag_name || github.ref_name }}"
-          echo "🎉 Release $TAG_NAME created successfully!"
-          echo "🔗 View at: https://github.com/${{ github.repository }}/releases/tag/$TAG_NAME"
-=======
       - name: Build and push Docker image
         uses: docker/build-push-action@v5
         with:
@@ -318,5 +122,4 @@
         run: |
           echo "✅ Frontend Docker image built and pushed"
           echo "🐳 ${{ secrets.DOCKER_USERNAME }}/crm-frontend:${{ needs.setup_release.outputs.tag_name }}"
-          echo "📝 Deployment will be handled by backend repository"
->>>>>>> 36fa3aee
+          echo "📝 Deployment will be handled by backend repository"