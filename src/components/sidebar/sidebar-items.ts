import {
  LayoutDashboard,
  Users,
  Briefcase,
  Settings,
  PhoneCall,
  Map,
  FileText, Box,
} from 'lucide-react';
import { type LucideIcon } from 'lucide-react';

// Define the type for sidebar items
export type SidebarItem = {
  key: string;
  label: string;
  path?: string;
  icon?: LucideIcon;
  isActive?: boolean;
  expandable?: boolean; // Controls if section is expanded by default
  requiredPermission?: string; // Permission required to view this item
  children?: SidebarItem[];
};

// Main sidebar items
export const sidebarItems: SidebarItem[] = [
  {
    key: 'dashboard',
    label: 'Dashboard',
    path: '/dashboard',
    icon: LayoutDashboard,
    requiredPermission: 'dashboard',
  },
  {
<<<<<<< HEAD
    key: 'business-partner-dashboard',
    label: 'Business Partner Dashboard',
    path: '/business-partner-dashboard',
    icon: LayoutDashboard,
    requiredPermission: 'dashboard',
=======
    key: 'partnerDashboard',
    label: 'Partner Dashboard',
    path: '/business-partner-dashboard',
    icon: LayoutDashboard,
    requiredPermission: 'partner:dashboard',
>>>>>>> 1140b2aa
  },
  { key: 'drafts', label: 'My Drafts', path: '/user-drafts', icon: FileText },
  {
    key: 'calls',
    label: 'Leads Management',
    icon: PhoneCall,
    expandable: true,
    requiredPermission: 'call:sidebar',
    children: [
      {
        key: 'callTracking',
        label: 'Track Lead',
        path: '/calls',
        requiredPermission: 'call:sidebar',
      },
    ],
  },
  {
    key: 'userManagement',
    label: 'My Staff',
    icon: Users,
    expandable: false,
    requiredPermission: 'manage:users',
    children: [
      {
        key: 'organizationUsers',
        label: 'Organization Users',
        path: '/user-management/organization-users',
        requiredPermission: 'manage:users',
      },
      {
        key: 'inviteUsers',
        label: 'Invite Users',
        path: '/user-management/invite-users',
        requiredPermission: 'manage:users',
      },
    ],
  },
  {
    key: 'businessPartners',
    label: 'Business Partners',
    icon: Briefcase,
    expandable: false,
    requiredPermission: 'partner:read',
    children: [
      {
        key: 'invitePartner',
        label: 'Invite Partner',
        path: '/invite-partners',
        requiredPermission: 'partner:create',
      },
      {
        key: 'managePartner',
        label: 'Manage Partners',
        path: '/business-partners',
        requiredPermission: 'partner:read',
      },
    ],
  },
  {
    key: 'geography',
    label: 'Geography',
    icon: Map,
    expandable: false,
    requiredPermission: 'geography:sidebar',
    children: [
      {
        key: 'states',
        label: 'States Master',
        path: '/states',
        requiredPermission: 'state:sidebar',
      },
      {
        key: 'districts',
        label: 'Districts Master',
        path: '/districts',
        requiredPermission: 'district:sidebar',
      },
      { key: 'city', label: 'City Master', path: '/cities', requiredPermission: 'city:sidebar' },
      { key: 'areas', label: 'Areas Master', path: '/areas', requiredPermission: 'area:sidebar' },
    ],
  },
  {
    key: 'masters',
    label: 'Masters',
    icon: Settings,
    expandable: false,
    children: [
      {
        key: 'callType',
        label: 'Call Type Master',
        path: '/call-types',
        requiredPermission: 'callType:sidebar',
      },
      {
        key: 'subCallType',
        label: 'Sub Call Type Master',
        path: '/sub-call-types',
        requiredPermission: 'subCallType:sidebar',
      },
      {
        key: 'callStatus',
        label: 'Call Status Master',
        path: '/call-statuses',
        requiredPermission: 'callStatus:sidebar',
      },
      {
        key: 'priority',
        label: 'Priority Master',
        path: '/priorities',
        requiredPermission: 'priority:sidebar',
      },
      {
        key: 'source',
        label: 'Source Master',
        path: '/sources',
        requiredPermission: 'source:sidebar',
      },
      {
        key: 'channelType',
        label: 'Channel Type Master',
        path: '/channel-types',
        requiredPermission: 'channelType:sidebar',
      },
      {
        key: 'customer',
        label: 'Customer Master',
        path: '/customers',
        requiredPermission: 'customer:sidebar',
      },
    ],
  },
  {
    key: 'productManagement',
    label: 'Product Management',
    icon: Box,
    expandable: false,
    children: [
      {
        key: 'productCategory',
        label: 'Product Category',
        path: '/product-categories',
         requiredPermission: 'productCategory:sidebar',
      },
      {
        key: 'productSubCategory',
        label: 'Product Sub Category',
        path: '/product-sub-categories',
        // requiredPermission: 'subCallType:sidebar',
      },
      {
        key: 'product',
        label: 'Product Master',
        path: '/products',
        requiredPermission: 'product:sidebar',
      },
    ],
  },
];<|MERGE_RESOLUTION|>--- conflicted
+++ resolved
@@ -31,19 +31,11 @@
     requiredPermission: 'dashboard',
   },
   {
-<<<<<<< HEAD
-    key: 'business-partner-dashboard',
-    label: 'Business Partner Dashboard',
-    path: '/business-partner-dashboard',
-    icon: LayoutDashboard,
-    requiredPermission: 'dashboard',
-=======
     key: 'partnerDashboard',
     label: 'Partner Dashboard',
     path: '/business-partner-dashboard',
     icon: LayoutDashboard,
     requiredPermission: 'partner:dashboard',
->>>>>>> 1140b2aa
   },
   { key: 'drafts', label: 'My Drafts', path: '/user-drafts', icon: FileText },
   {
